--- conflicted
+++ resolved
@@ -4,9 +4,6 @@
 
 GeoS4 is an innovative web application that bridges the gap between geography and music by converting real-world urban data into rhythmic compositions. By mapping spatial information from cities onto an interactive drum sequencer, users can explore the sonic landscape of any location on Earth.
 
-Demo -> https://geos4demo.streamlit.app/ 
-Github -> https://github.com/AleCioc/geos4 
-
 ![GeoS4 Demo](https://img.shields.io/badge/Status-Active-brightgreen) ![Python](https://img.shields.io/badge/Python-3.8+-blue) ![Streamlit](https://img.shields.io/badge/Streamlit-1.28+-red) ![License](https://img.shields.io/badge/License-MIT-yellow)
 
 ## 🎵 What is GeoS4?
@@ -14,12 +11,10 @@
 GeoS4 stands for **Geographic Sequencer for Spatial Soundscapes**. It's a creative tool that:
 
 - **Fetches real geographic data** from OpenStreetMap (city boundaries, amenities, points of interest)
-- **Processes spatial information** through mathematical transformations with extended distance ranges
+- **Processes spatial information** through mathematical transformations
 - **Maps coordinates to a drum sequencer** where each geographic point becomes a potential sound trigger
 - **Creates adaptive grids** that automatically adjust to the shape and density of your data
 - **Generates unique rhythms** that reflect the actual urban landscape of any city
-- **Provides advanced zoom controls** with configurable step sizes and immediate application
-- **Offers separate latitude/longitude zoom controls** for precise geographic filtering
 
 ## ✨ Key Features
 
@@ -34,7 +29,6 @@
 - Real-time grid resizing (8-32 steps × 2-8 tracks)
 - Geographic points map directly to sequencer cells
 - Visual feedback showing which points trigger sounds during playback
-- Extended sequencer height (1200px) for better visibility
 
 ### 🎵 **Advanced Audio Engine**
 - 12+ built-in synthesized drum sounds (kick, snare, hi-hat, percussion, etc.)
@@ -43,25 +37,17 @@
 - Individual track muting and sound assignment
 - BPM control (1-180 BPM)
 
-### 🔧 **Spatial Transformations (Extended Ranges)**
+### 🔧 **Spatial Transformations**
 - **Clustering**: Groups points and adds cluster centers for rhythmic emphasis
-- **Grid Alignment**: Snaps points to regular grids (up to 5000m range)
-- **Noise Addition**: Adds controlled randomness to point positions (up to 1000m range)
+- **Grid Alignment**: Snaps points to regular grids for structured patterns
+- **Noise Addition**: Adds controlled randomness to point positions
 - **None**: Uses raw geographic data unchanged
-
-### 🔍 **Advanced Zoom and Filter System**
-- **Python-side zoom tool**: Immediate application with configurable step sizes
-- **Sequencer zoom controls**: Separate latitude and longitude zoom controls
-- **Visual zoom bounds**: Interactive rectangles showing current selection
-- **Real-time filtering**: Points update immediately as zoom changes
-- **Sequencer adaptation**: Grid remaps to zoomed area for focused patterns
 
 ### 🗺️ **Interactive Visualization**
 - **Static Background Maps**: Matplotlib-based visualizations with contextily basemaps
 - **Interactive Maps**: Folium-powered maps with zoom, pan, and point exploration
 - **Real-time Point Highlighting**: Visual feedback during sequencer playback
 - **Map Integration**: Background city imagery in the sequencer interface
-- **Dual-layer visualization**: Faded background points with highlighted active points
 
 ### 🎲 **Discovery Features**
 - Random country generator with 249+ countries
@@ -80,7 +66,7 @@
 
 1. **Clone the repository:**
 ```bash
-git clone https://github.com/AleCioc/geos4.git
+git clone https://github.com/yourusername/geos4.git
 cd geos4
 ```
 
@@ -107,86 +93,75 @@
 2. **Select Data Source**: 
    - **Amenities**: Real points of interest from OpenStreetMap
    - **Random Points**: Algorithmically generated points within city boundaries
-3. **Apply Transformations**: Optionally modify your data with clustering, grid alignment (up to 5km), or noise (up to 1km)
-4. **Use Zoom Controls**: 
-   - Immediate zoom application with configurable step sizes
-   - Precise geographic area selection
-   - Visual feedback on interactive map
-5. **Generate Pattern**: Click "Generate Spatial Pattern" to process your data
-6. **Explore**: View your pattern on an interactive map
+3. **Apply Transformations**: Optionally modify your data with clustering, grid alignment, or noise
+4. **Generate Pattern**: Click "Generate Spatial Pattern" to process your data
+5. **Explore**: View your pattern on an interactive map
 
 ### **Step 3: Play Your Creation**
 1. **Switch to Play Tab**: Navigate to the "Play!" tab
 2. **Control Playback**: Use transport controls (Play/Pause/Stop)
-3. **Use Advanced Zoom**: 
-   - Separate latitude and longitude controls
-   - Fixed step zoom in/out buttons
-   - Real-time sequencer adaptation
-4. **Customize Sounds**: 
+3. **Customize Sounds**: 
    - Select different drum sounds for each track
    - Upload custom audio files
    - Use randomization features
-5. **Adjust Grid**: Modify steps and tracks in real-time
-6. **Visual Feedback**: Watch geographic points highlight as they trigger sounds
+4. **Adjust Grid**: Modify steps and tracks in real-time
+5. **Visual Feedback**: Watch geographic points highlight as they trigger sounds
 
 ## 🏗️ Architecture
 
 ### **Frontend Components**
 - **Streamlit Interface**: Main application framework with tab-based navigation
-- **HTML5 Sequencer**: Custom web component with canvas-based visualization (1200px height)
+- **HTML5 Sequencer**: Custom web component with canvas-based visualization
 - **JavaScript Sound Engine**: Web Audio API-based synthesis and playback
 - **Interactive Maps**: Folium integration for geographic exploration
-- **Advanced Zoom System**: Separate lat/lng controls with immediate application
 
 ### **Backend Processing**
-- **Geospatial Module** (`geospatial_utils.py`): All geographic data processing with extended ranges
+- **Geospatial Module** (`geospatial_utils.py`): All geographic data processing
 - **OSMnx Integration**: Fetching city boundaries and amenities
 - **GeoPandas**: Spatial data manipulation and coordinate transformations
-- **Mathematical Transformations**: Clustering, noise (up to 1km), and grid alignment (up to 5km) algorithms
+- **Mathematical Transformations**: Clustering, noise, and grid alignment algorithms
 
 ### **Data Flow**
 1. **Geographic Query** → OSMnx API → City boundaries and points
-2. **Spatial Processing** → Coordinate transformations and optimizations with extended ranges
-3. **Zoom Application** → Immediate filtering with configurable step sizes
-4. **Grid Mapping** → Geographic coordinates to sequencer grid positions
-5. **Audio Synthesis** → Web Audio API sound generation
-6. **Visual Feedback** → Real-time highlighting and user interface updates
+2. **Spatial Processing** → Coordinate transformations and optimizations
+3. **Grid Mapping** → Geographic coordinates to sequencer grid positions
+4. **Audio Synthesis** → Web Audio API sound generation
+5. **Visual Feedback** → Real-time highlighting and user interface updates
 
 ## 🎨 Use Cases
 
 ### **Music Production**
 - Generate unique rhythmic patterns inspired by cities
-- Create location-based compositions with precise geographic control
-- Explore unconventional rhythm structures from urban data
+- Create location-based compositions
+- Explore unconventional rhythm structures
 
 ### **Education**
 - Visualize urban geography through sound
-- Understand spatial data concepts with immediate feedback
+- Understand spatial data concepts
 - Explore the relationship between geography and music
 
 ### **Art Installations**
 - Interactive exhibits exploring urban soundscapes
-- Location-aware musical experiences with zoom controls
-- Data sonification projects with extended parameter ranges
+- Location-aware musical experiences
+- Data sonification projects
 
 ### **Research**
 - Urban density analysis through audio representation
 - Spatial pattern recognition experiments
-- Human-computer interaction studies with geographic interfaces
+- Human-computer interaction studies
 
 ### **Entertainment**
-- Discover how different neighborhoods "sound"
-- Create collaborative musical maps with zoom sharing
-- Gamify geographic exploration with immediate feedback
+- Discover how different cities "sound"
+- Create collaborative musical maps
+- Gamify geographic exploration
 
 ## 🛠️ Technical Details
 
 ### **Geographic Data Processing**
 - **OpenStreetMap Integration**: Real-time data fetching via OSMnx
 - **Coordinate Systems**: Automatic CRS handling and transformations
-- **Spatial Algorithms**: K-means clustering, grid snapping (up to 5km), noise injection (up to 1km)
+- **Spatial Algorithms**: K-means clustering, grid snapping, noise injection
 - **Boundary Calculation**: Optimal grid sizing based on city aspect ratios
-- **Active Cells Calculation**: Accurate counting of sequencer cells with geographic data
 
 ### **Audio Technology**
 - **Web Audio API**: Low-latency sound synthesis
@@ -194,19 +169,11 @@
 - **Real-time Parameter Control**: Dynamic BPM, volume, and effect adjustments
 - **Cross-browser Compatibility**: Support for modern web browsers
 
-### **Advanced Zoom System**
-- **Immediate Application**: No "Apply" button needed - changes happen instantly
-- **Configurable Step Sizes**: User-defined zoom precision
-- **Separate Lat/Lng Controls**: Independent latitude and longitude zoom
-- **Sequencer Adaptation**: Grid bounds update to match zoom selection
-- **Visual Feedback**: Real-time zoom bounds display
-
 ### **Performance Optimizations**
 - **Caching**: Streamlit cache for expensive geographic operations
 - **Lazy Loading**: On-demand audio file processing
 - **Efficient Rendering**: Canvas-based visualization with minimal redraws
 - **Memory Management**: Proper cleanup of audio resources
-- **Extended Interface**: 1200px sequencer height for better usability
 
 ## 🔧 Configuration
 
@@ -215,42 +182,15 @@
 - **Audio Settings**: Adjust synthesis parameters in `sound_engine.js`
 - **Visual Styling**: Customize appearance in `styles.css`
 - **Map Providers**: Change basemap sources in map creation functions
-- **Zoom Settings**: Configure default step sizes and ranges
-- **Sequencer Height**: Currently set to 1200px, adjustable in component parameters
 
 ### **Environment Variables**
 No environment variables required for basic functionality.
 
-## 🆕 Latest Updates
-
-### **Enhanced Zoom System**
-- **Immediate zoom application** - no apply button needed
-- **Configurable step sizes** for precise control
-- **Separate latitude/longitude controls** in sequencer
-- **Real-time sequencer adaptation** to zoom bounds
-
-### **Extended Spatial Transformations**
-- **Grid alignment up to 5000 meters** (extended from 1000m)
-- **Noise addition up to 1000 meters** (extended from 100m)
-- **Improved clustering algorithms** with better center placement
-
-### **Improved User Interface**
-- **Extended sequencer height** to 1200px for better visibility
-- **Fixed active cells counting** for accurate pattern information
-- **Enhanced visual feedback** with dual-layer point visualization
-- **Better responsive design** for various screen sizes
-
-### **Technical Improvements**
-- **Accurate cell counting** algorithm
-- **Optimized coordinate transformations**
-- **Better error handling** for edge cases
-- **Enhanced session state management**
-
 ## 🤝 Contributing
 
 We welcome contributions! Here's how you can help:
 
-1. **Fork the repository** at https://github.com/AleCioc/geos4
+1. **Fork the repository**
 2. **Create a feature branch**: `git checkout -b feature/amazing-feature`
 3. **Make your changes**: Implement new features or fix bugs
 4. **Test thoroughly**: Ensure all functionality works as expected
@@ -265,8 +205,6 @@
 - Performance optimizations
 - Documentation improvements
 - Bug fixes and testing
-- Zoom system enhancements
-- Extended distance range algorithms
 
 ## 📜 License
 
@@ -283,31 +221,22 @@
 
 ## 📞 Contact
 
-<<<<<<< HEAD
-- **Project Repository**: [https://github.com/AleCioc/geos4](https://github.com/AleCioc/geos4)
-- **Issues**: [https://github.com/AleCioc/geos4/issues](https://github.com/AleCioc/geos4/issues)
-- **Discussions**: [https://github.com/AleCioc/geos4/discussions](https://github.com/AleCioc/geos4/discussions)
-=======
 - **Project Maintainer**: [Alessandro Ciociola (Choxee)]
 - **Email**: [choxee.g@gmail.com]
 - **GitHub**: [https://github.com/AleCioc/geos4](https://github.com/AleCioc/geos4)
 - **Issues**: [https://github.com/AleCioc/geos4/issues](https://github.com/AleCioc/geos4/issues)
->>>>>>> de3d5a36
 
 ## 🔮 Future Roadmap
 
-- **Advanced Zoom Features**: 3D zoom controls, zoom history, zoom presets
-- **Enhanced Audio**: Spatial audio based on geographic position
-- **Real-time Collaboration**: Multiple users editing the same geographic pattern
 - **Open Sound Control (OSC) Integration**: Real-time parameter control from external devices
 - **MIDI Export**: Save generated patterns as MIDI files
-- **Mobile Optimization**: Enhanced mobile device support with touch-friendly zoom
+- **Collaborative Features**: Share and remix patterns with other users
+- **Mobile Optimization**: Enhanced mobile device support
+- **Advanced Synthesis**: More sophisticated audio generation algorithms
 - **Machine Learning**: AI-powered pattern generation and optimization
 - **API Development**: Programmatic access to GeoS4 functionality
 - **Cloud Deployment**: Hosted service for easier access
 
 ---
 
-**Transform your world into music with GeoS4! 🌍🎵**
-
-Visit the repository: **https://github.com/AleCioc/geos4**+**Transform your world into music with GeoS4! 🌍🎵**