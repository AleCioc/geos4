--- conflicted
+++ resolved
@@ -136,17 +136,14 @@
     tab1, tab2, tab3, tab4 = st.tabs([
         "🚀 Get Started",
         "🗺️ Create Spatial Pattern",
-        "📚 Layers (Single Mode)",
+        "📚 Data Layers",
         "🎵 Play!"
     ])
 
+    col1, col2 = st.columns((3, 1))
     # Render tabs using separate modules
     with tab1:
-<<<<<<< HEAD
         render_get_started_tab()
-
-=======
-        col1, col2 = st.columns([2, 1])
 
         with col1:
             st.markdown("## Welcome to GeoS4!")
@@ -208,7 +205,6 @@
             """)
 
     # --- TAB 2: Create Spatial Pattern ---
->>>>>>> de3d5a36
     with tab2:
         render_create_pattern_tab()
 
